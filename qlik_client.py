--- conflicted
+++ resolved
@@ -1,15 +1,6 @@
 """
-<<<<<<< HEAD
 Simpele QlikSense client
-=======
-QlikSense Client Module
 
-Dit module bevat de QlikClient klasse voor communicatie met QlikSense server
-via session-based authenticatie met Playwright-verkregen session_id.
-De client biedt een betrouwbare interface voor het uitvoeren van QlikSense API operaties.
-
-Author: QlikSense MCP Server Project
->>>>>>> d1bfb535
 """
 
 import requests
@@ -20,7 +11,6 @@
 urllib3.disable_warnings(urllib3.exceptions.InsecureRequestWarning)
 
 class QlikClient:
-<<<<<<< HEAD
     def __init__(self, server, username, session_id):
         self.server = server
         self.user = username
@@ -125,494 +115,4 @@
             self.ws_url,
             header=self.headers,
             sslopt={"cert_reqs": ssl.CERT_NONE}
-        )
-=======
-    """
-    QlikSense API Client met session-based authenticatie via Playwright
-    
-    Deze klasse biedt een interface voor communicatie met QlikSense server
-    via session-based authenticatie met een door Playwright verkregen session_id.
-    De client beheert API calls met de sessie cookie en biedt methoden voor 
-    het ophalen van apps, taken en logs.
-    
-    Attributes:
-        server_url (str): QlikSense server URL
-        session_id (str): Actieve sessie ID verkregen via Playwright
-        session (requests.Session): HTTP sessie object
-        timeout (int): Request timeout in seconden
-        max_retries (int): Maximum aantal herhalingen bij fouten
-    """
-    
-    def __init__(self, server_url: Optional[str] = None, session_id: str = None, 
-                 timeout: int = 30, max_retries: int = 3):
-        """
-        Initialiseer QlikClient met session_id
-        
-        Args:
-            server_url: QlikSense server URL (optioneel, gebruikt QLIK_SERVER env var)
-            session_id: Sessie ID verkregen via Playwright authenticatie (vereist)
-            timeout: Request timeout in seconden
-            max_retries: Maximum aantal herhalingen bij fouten
-            
-        Raises:
-            QlikConnectionError: Als vereiste configuratie ontbreekt
-        """
-        # Laad environment variabelen
-        load_dotenv()
-        
-        # Configuratie laden
-        self.server_url = server_url or os.getenv('QLIK_SERVER')
-        self.session_id = session_id
-        self.timeout = timeout
-        self.max_retries = max_retries
-        
-        # Valideer vereiste configuratie
-        if not self.server_url:
-            raise QlikConnectionError("Server URL is vereist (QLIK_SERVER environment variabele)")
-        if not self.session_id:
-            raise QlikConnectionError("Session ID is vereist (verkregen via Playwright authenticatie)")
-            
-        # Normaliseer server URL
-        self.server_url = self.server_url.rstrip('/')
-        
-        # Initialiseer sessie
-        self.session = requests.Session()
-        
-        # Stel session cookie in
-        self.session.cookies.set('X-Qlik-Session', self.session_id)
-        
-        # SSL verificatie configuratie
-        ssl_verify = os.getenv('SSL_VERIFY', 'true').lower() == 'true'
-        self.session.verify = ssl_verify
-        
-        # Logging setup
-        self.logger = logging.getLogger(__name__)
-        
-        self.logger.info(f"QlikClient geïnitialiseerd voor server: {self.server_url} met session_id")
-    
-    def _make_authenticated_request(self, method: str, endpoint: str, **kwargs) -> requests.Response:
-        """
-        Voer geauthenticeerde request uit met retry mechanisme
-        
-        Args:
-            method: HTTP methode (GET, POST, etc.)
-            endpoint: API endpoint (zonder server URL)
-            **kwargs: Aanvullende argumenten voor requests
-            
-        Returns:
-            requests.Response: Response object
-            
-        Raises:
-            QlikAuthenticationError: Als authenticatie mislukt
-            QlikConnectionError: Als request mislukt
-        """
-        url = f"{self.server_url}{endpoint}"
-        
-        # Standaard headers (geen X-Qlik-User meer nodig)
-        headers = kwargs.get('headers', {})
-        headers.update({
-            'Content-Type': 'application/json'
-        })
-        kwargs['headers'] = headers
-        kwargs['timeout'] = kwargs.get('timeout', self.timeout)
-        
-        # Retry mechanisme
-        last_exception = None
-        for attempt in range(self.max_retries):
-            try:
-                self.logger.debug(f"Request poging {attempt + 1}/{self.max_retries} voor {endpoint}")
-                response = self.session.request(method, url, **kwargs)
-                
-                # Check voor authenticatie fouten
-                if response.status_code == 401:
-                    raise QlikAuthenticationError("Session verlopen of ongeldig")
-                elif response.status_code == 403:
-                    raise QlikAuthenticationError("Onvoldoende rechten voor dit endpoint")
-                
-                response.raise_for_status()
-                return response
-            except requests.exceptions.RequestException as e:
-                last_exception = e
-                if attempt < self.max_retries - 1:
-                    wait_time = 2 ** attempt  # Exponential backoff
-                    self.logger.warning(f"Request mislukt, wacht {wait_time}s voor retry: {str(e)}")
-                    time.sleep(wait_time)
-                else:
-                    self.logger.error(f"Request definitief mislukt na {self.max_retries} pogingen")
-        
-        raise QlikConnectionError(f"Request fout voor {endpoint} na {self.max_retries} pogingen: {str(last_exception)}")
-    
-    def get_apps(self) -> List[Dict[str, Any]]:
-        """
-        Haal beschikbare QlikSense apps op
-        
-        Returns:
-            List[Dict[str, Any]]: Lijst van app informatie met relevante metadata
-            
-        Raises:
-            QlikAuthenticationError: Als authenticatie mislukt
-            QlikConnectionError: Als request mislukt
-        """
-        self.logger.info("Ophalen van beschikbare apps")
-        
-        try:
-            # QRS API endpoint voor apps
-            response = self._make_authenticated_request('GET', '/qrs/app/full')
-            
-            # Parse response
-            apps_data = response.json()
-            
-            # Format app data voor MCP tool
-            formatted_apps = []
-            for app in apps_data:
-                formatted_app = {
-                    'id': app.get('id', ''),
-                    'name': app.get('name', 'Onbekend'),
-                    'description': app.get('description', ''),
-                    'owner': app.get('owner', {}).get('name', 'Onbekend'),
-                    'created': app.get('createdDate', ''),
-                    'modified': app.get('modifiedDate', ''),
-                    'published': app.get('published', False),
-                    'stream': app.get('stream', {}).get('name', '') if app.get('stream') else '',
-                    'file_size': app.get('fileSize', 0),
-                    'last_reload_time': app.get('lastReloadTime', ''),
-                    'thumbnail': app.get('thumbnail', ''),
-                    'tags': [tag.get('name', '') for tag in app.get('tags', [])],
-                    'custom_properties': [
-                        {
-                            'name': prop.get('definition', {}).get('name', ''),
-                            'value': prop.get('value', '')
-                        } for prop in app.get('customProperties', [])
-                    ]
-                }
-                formatted_apps.append(formatted_app)
-            
-            self.logger.info(f"Succesvol {len(formatted_apps)} apps opgehaald")
-            return formatted_apps
-            
-        except requests.exceptions.HTTPError as e:
-            if e.response.status_code == 401:
-                raise QlikAuthenticationError("Session verlopen, hernieuw sessie")
-            elif e.response.status_code == 403:
-                raise QlikAuthenticationError("Onvoldoende rechten voor apps endpoint")
-            else:
-                raise QlikConnectionError(f"HTTP fout bij ophalen apps: {e.response.status_code}")
-        except Exception as e:
-            self.logger.error(f"Fout bij ophalen apps: {str(e)}")
-            raise QlikConnectionError(f"Onverwachte fout bij ophalen apps: {str(e)}")
-    
-    def get_tasks(self) -> List[Dict[str, Any]]:
-        """
-        Haal beschikbare QlikSense taken op
-        
-        Returns:
-            List[Dict[str, Any]]: Lijst van taak informatie met relevante metadata
-            
-        Raises:
-            QlikAuthenticationError: Als authenticatie mislukt
-            QlikConnectionError: Als request mislukt
-        """
-        self.logger.info("Ophalen van beschikbare taken")
-        
-        try:
-            # QRS API endpoint voor taken
-            response = self._make_authenticated_request('GET', '/qrs/task/full')
-            
-            # Parse response
-            tasks_data = response.json()
-            
-            # Format task data voor MCP tool
-            formatted_tasks = []
-            for task in tasks_data:
-                # Bepaal taak type
-                task_type = 'Unknown'
-                if task.get('taskType') == 0:
-                    task_type = 'Reload'
-                elif task.get('taskType') == 1:
-                    task_type = 'External Program'
-                elif task.get('taskType') == 2:
-                    task_type = 'User Sync'
-                
-                # Bepaal taak status
-                task_status = 'Unknown'
-                if task.get('enabled'):
-                    task_status = 'Enabled'
-                else:
-                    task_status = 'Disabled'
-                
-                # Haal app informatie op indien beschikbaar
-                app_info = {}
-                if task.get('app'):
-                    app_info = {
-                        'id': task.get('app', {}).get('id', ''),
-                        'name': task.get('app', {}).get('name', 'Onbekend')
-                    }
-                
-                # Haal trigger informatie op
-                triggers = []
-                for trigger in task.get('operational', {}).get('triggers', []):
-                    trigger_info = {
-                        'id': trigger.get('id', ''),
-                        'name': trigger.get('name', ''),
-                        'enabled': trigger.get('enabled', False),
-                        'type': trigger.get('type', 'Unknown')
-                    }
-                    triggers.append(trigger_info)
-                
-                # Haal laatste uitvoering informatie op
-                last_execution = {}
-                if task.get('operational', {}).get('lastExecutionResult'):
-                    exec_result = task.get('operational', {}).get('lastExecutionResult', {})
-                    last_execution = {
-                        'status': exec_result.get('status', 'Unknown'),
-                        'start_time': exec_result.get('startTime', ''),
-                        'stop_time': exec_result.get('stopTime', ''),
-                        'duration': exec_result.get('duration', 0),
-                        'details': exec_result.get('details', [])
-                    }
-                
-                formatted_task = {
-                    'id': task.get('id', ''),
-                    'name': task.get('name', 'Onbekend'),
-                    'type': task_type,
-                    'status': task_status,
-                    'enabled': task.get('enabled', False),
-                    'app': app_info,
-                    'created': task.get('createdDate', ''),
-                    'modified': task.get('modifiedDate', ''),
-                    'owner': task.get('owner', {}).get('name', 'Onbekend'),
-                    'triggers': triggers,
-                    'last_execution': last_execution,
-                    'max_retries': task.get('maxRetries', 0),
-                    'timeout': task.get('timeout', 0),
-                    'tags': [tag.get('name', '') for tag in task.get('tags', [])],
-                    'custom_properties': [
-                        {
-                            'name': prop.get('definition', {}).get('name', ''),
-                            'value': prop.get('value', '')
-                        } for prop in task.get('customProperties', [])
-                    ]
-                }
-                formatted_tasks.append(formatted_task)
-            
-            self.logger.info(f"Succesvol {len(formatted_tasks)} taken opgehaald")
-            return formatted_tasks
-            
-        except requests.exceptions.HTTPError as e:
-            if e.response.status_code == 401:
-                raise QlikAuthenticationError("Session verlopen, hernieuw sessie")
-            elif e.response.status_code == 403:
-                raise QlikAuthenticationError("Onvoldoende rechten voor tasks endpoint")
-            else:
-                raise QlikConnectionError(f"HTTP fout bij ophalen taken: {e.response.status_code}")
-        except Exception as e:
-            self.logger.error(f"Fout bij ophalen taken: {str(e)}")
-            raise QlikConnectionError(f"Onverwachte fout bij ophalen taken: {str(e)}")
-    
-    def get_logs(self, task_id: str) -> List[Dict[str, Any]]:
-        """
-        Haal logs op van specifieke taak
-        
-        Deze methode haalt uitvoeringsresultaten (execution results) op van een specifieke
-        taak via de QRS API. De logs bevatten informatie over taakuitvoeringen inclusief
-        status, timestamps, duur, details en eventuele foutmeldingen.
-        
-        Args:
-            task_id: ID van de taak waarvoor logs opgehaald moeten worden
-            
-        Returns:
-            List[Dict[str, Any]]: Lijst van log entries met relevante metadata:
-                - id: Unieke ID van de log entry
-                - task_id: ID van de bijbehorende taak
-                - task_name: Naam van de bijbehorende taak
-                - status: Status van de uitvoering (Success, Failed, etc.)
-                - start_time: Start timestamp van de uitvoering
-                - stop_time: Stop timestamp van de uitvoering
-                - duration: Duur van de uitvoering in milliseconden
-                - details: Gedetailleerde informatie over de uitvoering
-                - script_log: Script log entries indien beschikbaar
-                - error_message: Foutmelding indien van toepassing
-                - created: Aanmaakdatum van de log entry
-                - modified: Laatste wijzigingsdatum van de log entry
-                
-        Raises:
-            ValueError: Als task_id leeg of None is
-            QlikAuthenticationError: Als authenticatie mislukt
-            QlikConnectionError: Als request mislukt
-        """
-        self.logger.info(f"Ophalen van logs voor taak: {task_id}")
-        
-        # Valideer input
-        if not task_id or not task_id.strip():
-            raise ValueError("Task ID is vereist en mag niet leeg zijn")
-        
-        task_id = task_id.strip()
-        
-        try:
-            # QRS API endpoint voor execution results gefilterd op TaskId
-            # Gebruik URL encoding voor de filter parameter
-            filter_param = f"TaskId eq '{task_id}'"
-            endpoint = f"/qrs/executionresult?filter={filter_param}"
-            
-            self.logger.debug(f"Ophalen execution results met endpoint: {endpoint}")
-            
-            response = self._make_authenticated_request('GET', endpoint)
-            
-            # Parse response
-            execution_results = response.json()
-            
-            self.logger.debug(f"Ontvangen {len(execution_results)} execution results voor taak {task_id}")
-            
-            # Format execution results voor MCP tool
-            formatted_logs = []
-            for result in execution_results:
-                # Bepaal status string
-                status_mapping = {
-                    0: 'NeverStarted',
-                    1: 'Triggered',
-                    2: 'Started',
-                    3: 'Queued',
-                    4: 'AbortInitiated',
-                    5: 'Aborting',
-                    6: 'Aborted',
-                    7: 'FinishedSuccess',
-                    8: 'FinishedFail',
-                    9: 'Skipped',
-                    10: 'Retry',
-                    11: 'Error',
-                    12: 'Reset'
-                }
-                
-                status_code = result.get('status', -1)
-                status_text = status_mapping.get(status_code, f'Unknown({status_code})')
-                
-                # Haal taak informatie op indien beschikbaar
-                task_info = result.get('task', {})
-                task_name = task_info.get('name', 'Onbekend') if task_info else 'Onbekend'
-                
-                # Parse details array voor meer informatie
-                details = result.get('details', [])
-                script_log_entries = []
-                error_messages = []
-                
-                for detail in details:
-                    detail_message = detail.get('message', '')
-                    detail_type = detail.get('detailType', 0)
-                    
-                    # DetailType mapping (gebaseerd op QlikSense documentatie):
-                    # 0 = Information, 1 = Warning, 2 = Error
-                    if detail_type == 2:  # Error
-                        error_messages.append(detail_message)
-                    else:
-                        script_log_entries.append({
-                            'timestamp': detail.get('timestamp', ''),
-                            'type': 'Warning' if detail_type == 1 else 'Information',
-                            'message': detail_message
-                        })
-                
-                # Bereken duur indien start en stop tijd beschikbaar zijn
-                duration_ms = 0
-                start_time = result.get('startTime', '')
-                stop_time = result.get('stopTime', '')
-                
-                if start_time and stop_time:
-                    try:
-                        from datetime import datetime
-                        start_dt = datetime.fromisoformat(start_time.replace('Z', '+00:00'))
-                        stop_dt = datetime.fromisoformat(stop_time.replace('Z', '+00:00'))
-                        duration_ms = int((stop_dt - start_dt).total_seconds() * 1000)
-                    except Exception as e:
-                        self.logger.warning(f"Kon duur niet berekenen: {str(e)}")
-                        duration_ms = result.get('duration', 0)
-                else:
-                    duration_ms = result.get('duration', 0)
-                
-                formatted_log = {
-                    'id': result.get('id', ''),
-                    'task_id': task_id,
-                    'task_name': task_name,
-                    'status': status_text,
-                    'status_code': status_code,
-                    'start_time': start_time,
-                    'stop_time': stop_time,
-                    'duration_ms': duration_ms,
-                    'duration_formatted': f"{duration_ms / 1000:.2f}s" if duration_ms > 0 else "0s",
-                    'details_count': len(details),
-                    'script_log': script_log_entries,
-                    'error_messages': error_messages,
-                    'has_errors': len(error_messages) > 0,
-                    'created': result.get('createdDate', ''),
-                    'modified': result.get('modifiedDate', ''),
-                    'execution_id': result.get('executionId', ''),
-                    'session_id': result.get('sessionId', ''),
-                    'raw_details': details  # Voor debugging doeleinden
-                }
-                formatted_logs.append(formatted_log)
-            
-            # Sorteer logs op start tijd (nieuwste eerst)
-            formatted_logs.sort(key=lambda x: x.get('start_time', ''), reverse=True)
-            
-            self.logger.info(f"Succesvol {len(formatted_logs)} log entries opgehaald voor taak {task_id}")
-            return formatted_logs
-            
-        except requests.exceptions.HTTPError as e:
-            if e.response.status_code == 401:
-                raise QlikAuthenticationError("Session verlopen, hernieuw sessie")
-            elif e.response.status_code == 403:
-                raise QlikAuthenticationError("Onvoldoende rechten voor execution results endpoint")
-            elif e.response.status_code == 404:
-                self.logger.warning(f"Geen execution results gevonden voor taak {task_id}")
-                return []  # Geen logs gevonden is geen fout
-            else:
-                raise QlikConnectionError(f"HTTP fout bij ophalen logs voor taak {task_id}: {e.response.status_code}")
-        except ValueError:
-            # Re-raise validation errors
-            raise
-        except Exception as e:
-            self.logger.error(f"Fout bij ophalen logs voor taak {task_id}: {str(e)}")
-            raise QlikConnectionError(f"Onverwachte fout bij ophalen logs voor taak {task_id}: {str(e)}")
-    
-    def is_authenticated(self) -> bool:
-        """
-        Controleer of client geauthenticeerd is
-        
-        Returns:
-            bool: True als geauthenticeerd, False anders
-        """
-        return self.session_id is not None
-    
-    def close(self):
-        """
-        Sluit de client sessie
-        """
-        if self.session:
-            self.session.close()
-            self.session_id = None
-            self.logger.info("QlikClient sessie gesloten")
-    
-    def __enter__(self):
-        """Context manager entry"""
-        return self
-    
-    def __exit__(self, exc_type, exc_val, exc_tb):
-        """Context manager exit"""
-        self.close()
-
-
-# Convenience functie voor eenvoudige client initialisatie met session_id
-def create_qlik_client_with_session(session_id: str, **kwargs) -> QlikClient:
-    """
-    Maak QlikClient met session_id
-    
-    Args:
-        session_id: Sessie ID verkregen via Playwright authenticatie
-        **kwargs: Argumenten voor QlikClient constructor
-        
-    Returns:
-        QlikClient: Client instance met session_id
-        
-    Raises:
-        QlikConnectionError: Als configuratie ontbreekt
-    """
-    return QlikClient(session_id=session_id, **kwargs)
->>>>>>> d1bfb535
+        )