--- conflicted
+++ resolved
@@ -1,12 +1,9 @@
 """
-<<<<<<< HEAD
 Simpele QlikSense MCP Server
-=======
-QlikSense MCP Server Application
 
 MCP server implementatie voor QlikSense functionaliteit met Playwright-based authenticatie.
 Alle tools vereisen een session_id parameter die verkregen moet worden via Playwright authenticatie.
->>>>>>> d1bfb535
+
 """
 
 from mcp.server.fastmcp import FastMCP
@@ -20,7 +17,6 @@
 mcp = FastMCP("QlikSense MCP Server")
 
 @mcp.tool()
-<<<<<<< HEAD
 def list_apps():
     """Haal beschikbare QlikSense apps op"""
     # Start browser en haal session_id op
@@ -67,220 +63,6 @@
     )
     
     return client.get_task_logs(task_id)
-=======
-def list_apps_with_session(session_id: str) -> List[Dict[str, Any]]:
-    """
-    Haal beschikbare QlikSense apps op met session_id
-    
-    Deze tool haalt alle beschikbare QlikSense apps op uit de omgeving
-    met behulp van een door Playwright verkregen session_id. De tool
-    toont relevante metadata zoals eigenaar, beschrijving, tags en
-    aangepaste eigenschappen voor elke app.
-    
-    Args:
-        session_id (str): Sessie ID verkregen via Playwright authenticatie.
-                         Dit moet een geldige QlikSense sessie ID zijn.
-    
-    Returns:
-        List[Dict[str, Any]]: Lijst van beschikbare apps met metadata:
-                             - id: Unieke app ID
-                             - name: App naam
-                             - description: App beschrijving
-                             - owner: Eigenaar van de app
-                             - created: Aanmaakdatum
-                             - modified: Laatste wijzigingsdatum
-                             - published: Boolean of app gepubliceerd is
-                             - stream: Stream naam indien gepubliceerd
-                             - file_size: Bestandsgrootte in bytes
-                             - last_reload_time: Laatste reload timestamp
-                             - tags: Lijst van toegewezen tags
-                             - custom_properties: Aangepaste eigenschappen
-        
-    Raises:
-        Exception: Als het ophalen van apps mislukt, inclusief:
-                  - Authenticatie fouten (ongeldige session_id)
-                  - Verbindingsfouten
-                  - Onvoldoende rechten
-    """
-    try:
-        # Valideer input parameter
-        if not session_id:
-            raise ValueError("Session ID parameter is vereist")
-        
-        if not isinstance(session_id, str):
-            raise ValueError("Session ID moet een string zijn")
-        
-        session_id = session_id.strip()
-        if not session_id:
-            raise ValueError("Session ID mag niet leeg zijn")
-        
-        # Maak client met session_id
-        client = QlikClient(session_id=session_id)
-        return client.get_apps()
-        
-    except ValueError as e:
-        raise Exception(f"Parameter validatie fout: {str(e)}")
-    except QlikAuthenticationError as e:
-        raise Exception(f"Authenticatie fout: {str(e)}")
-    except QlikConnectionError as e:
-        raise Exception(f"Verbinding fout: {str(e)}")
-    except Exception as e:
-        raise Exception(f"Fout bij ophalen apps: {str(e)}")
-
-@mcp.tool()
-def list_tasks_with_session(session_id: str) -> List[Dict[str, Any]]:
-    """
-    Haal beschikbare QlikSense taken op met session_id
-    
-    Deze tool haalt alle beschikbare taken op uit de QlikSense omgeving
-    met behulp van een door Playwright verkregen session_id. De tool toont
-    reload taken, externe programma's en user sync taken inclusief relevante
-    metadata zoals status, gekoppelde app, triggers, en laatste uitvoering informatie.
-    
-    Args:
-        session_id (str): Sessie ID verkregen via Playwright authenticatie.
-                         Dit moet een geldige QlikSense sessie ID zijn.
-    
-    Returns:
-        List[Dict[str, Any]]: Lijst van beschikbare taken met metadata:
-                             - id: Unieke taak ID
-                             - name: Taak naam
-                             - type: Type taak (Reload, External Program, User Sync)
-                             - status: Status (Enabled/Disabled)
-                             - enabled: Boolean of taak actief is
-                             - app: Gekoppelde app informatie (indien van toepassing)
-                             - created: Aanmaakdatum
-                             - modified: Laatste wijzigingsdatum
-                             - owner: Eigenaar van de taak
-                             - triggers: Lijst van triggers
-                             - last_execution: Informatie over laatste uitvoering
-                             - max_retries: Maximum aantal herhalingen
-                             - timeout: Timeout waarde
-                             - tags: Lijst van toegewezen tags
-                             - custom_properties: Aangepaste eigenschappen
-        
-    Raises:
-        Exception: Als het ophalen van taken mislukt, inclusief:
-                  - Authenticatie fouten (ongeldige session_id)
-                  - Verbindingsfouten
-                  - Onvoldoende rechten
-    """
-    try:
-        # Valideer input parameter
-        if not session_id:
-            raise ValueError("Session ID parameter is vereist")
-        
-        if not isinstance(session_id, str):
-            raise ValueError("Session ID moet een string zijn")
-        
-        session_id = session_id.strip()
-        if not session_id:
-            raise ValueError("Session ID mag niet leeg zijn")
-        
-        # Maak client met session_id
-        client = QlikClient(session_id=session_id)
-        return client.get_tasks()
-        
-    except ValueError as e:
-        raise Exception(f"Parameter validatie fout: {str(e)}")
-    except QlikAuthenticationError as e:
-        raise Exception(f"Authenticatie fout: {str(e)}")
-    except QlikConnectionError as e:
-        raise Exception(f"Verbinding fout: {str(e)}")
-    except Exception as e:
-        raise Exception(f"Fout bij ophalen taken: {str(e)}")
-
-@mcp.tool()
-def get_task_logs_with_session(session_id: str, task_id: str) -> List[Dict[str, Any]]:
-    """
-    Haal logs op van specifieke QlikSense taak met session_id
-    
-    Deze tool haalt gedetailleerde uitvoeringsresultaten (execution results) op
-    van een specifieke QlikSense taak met behulp van een door Playwright verkregen
-    session_id. De logs bevatten informatie over alle uitvoeringen van de taak,
-    inclusief status, timestamps, duur, script logs, en eventuele foutmeldingen.
-    Dit is essentieel voor troubleshooting en monitoring van taakuitvoeringen.
-    
-    De tool is nuttig voor:
-    - Ontwikkelaars die QlikSense taken willen debuggen
-    - Data analisten die taakuitvoering willen monitoren  
-    - Systeembeheerders die operationeel beheer uitvoeren
-    
-    Args:
-        session_id (str): Sessie ID verkregen via Playwright authenticatie.
-                         Dit moet een geldige QlikSense sessie ID zijn.
-        task_id (str): ID van de taak waarvoor logs opgehaald moeten worden.
-                      Dit moet een geldige QlikSense taak ID zijn.
-    
-    Returns:
-        List[Dict[str, Any]]: Lijst van log entries gesorteerd op uitvoeringstijd
-                             (nieuwste eerst). Elke entry bevat:
-                             - id: Unieke ID van de log entry
-                             - task_id: ID van de bijbehorende taak
-                             - task_name: Naam van de bijbehorende taak
-                             - status: Status van de uitvoering (FinishedSuccess, FinishedFail, etc.)
-                             - start_time: Start timestamp van de uitvoering
-                             - stop_time: Stop timestamp van de uitvoering
-                             - duration_ms: Duur van de uitvoering in milliseconden
-                             - duration_formatted: Geformatteerde duur (bijv. "2.34s")
-                             - script_log: Lijst van script log entries
-                             - error_messages: Lijst van foutmeldingen
-                             - has_errors: Boolean die aangeeft of er fouten zijn
-                             - created: Aanmaakdatum van de log entry
-                             - modified: Laatste wijzigingsdatum
-        
-    Raises:
-        Exception: Als het ophalen van logs mislukt, inclusief:
-                  - Authenticatie fouten (ongeldige session_id)
-                  - Verbindingsfouten  
-                  - Ongeldige task_id
-                  - Onvoldoende rechten
-    
-    Example:
-        logs = get_task_logs_with_session("abc123", "12345678-1234-1234-1234-123456789abc")
-        for log in logs:
-            print(f"Uitvoering {log['id']}: {log['status']} ({log['duration_formatted']})")
-            if log['has_errors']:
-                for error in log['error_messages']:
-                    print(f"  Fout: {error}")
-    """
-    try:
-        # Valideer input parameters
-        if not session_id:
-            raise ValueError("Session ID parameter is vereist")
-        
-        if not isinstance(session_id, str):
-            raise ValueError("Session ID moet een string zijn")
-        
-        session_id = session_id.strip()
-        if not session_id:
-            raise ValueError("Session ID mag niet leeg zijn")
-        
-        if not task_id:
-            raise ValueError("Task ID parameter is vereist")
-        
-        if not isinstance(task_id, str):
-            raise ValueError("Task ID moet een string zijn")
-        
-        task_id = task_id.strip()
-        if not task_id:
-            raise ValueError("Task ID mag niet leeg zijn")
-        
-        # Maak client met session_id en haal logs op
-        client = QlikClient(session_id=session_id)
-        logs = client.get_logs(task_id)
-        
-        return logs
-        
-    except ValueError as e:
-        raise Exception(f"Parameter validatie fout: {str(e)}")
-    except QlikAuthenticationError as e:
-        raise Exception(f"Authenticatie fout: {str(e)}")
-    except QlikConnectionError as e:
-        raise Exception(f"Verbinding fout: {str(e)}")
-    except Exception as e:
-        raise Exception(f"Fout bij ophalen logs voor taak {task_id}: {str(e)}")
->>>>>>> d1bfb535
 
 if __name__ == "__main__":
     mcp.run()